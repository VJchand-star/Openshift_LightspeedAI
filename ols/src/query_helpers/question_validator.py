--- conflicted
+++ resolved
@@ -59,7 +59,6 @@
 
         logger.info(f"{conversation} response: {clean_response}")
 
-<<<<<<< HEAD
         # If we are not able to indentify the intent, request the user to rephrase the question
         if response["text"] not in constants.POSSIBLE_QUESTION_VALIDATOR_RESPONSES:
             return [constants.SUBJECT_VALID, constants.CATEGORY_UNKNOWN]
@@ -69,15 +68,4 @@
         # [SUBJECT_VALID, CATEGORY_GENERIC]
         # [SUBJECT_INVALID,CATEGORY_GENERIC]
         # [SUBJECT_VALID, CATEGORY_UNKNOWN]
-=======
-        if response["text"] not in ["INVALID,NOYAML", "VALID,NOYAML", "VALID,YAML"]:
-            msg = f"Returned response \"{response['text']}\" did not match the expected format"
-            logger.error(msg)
-            raise ValueError(msg)
-
-        # will return an array:
-        # [INVALID,NOYAML]
-        # [VALID,NOYAML]
-        # [VALID,YAML]
->>>>>>> d9d8c115
         return clean_response.split(",")