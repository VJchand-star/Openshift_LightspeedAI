--- conflicted
+++ resolved
@@ -78,6 +78,7 @@
         conversation_id=conversation_id,
         response=response,
         referenced_documents=[],
+        truncated=False,
     )
 
 
@@ -192,32 +193,6 @@
         )
 
 
-<<<<<<< HEAD
-=======
-@router.post("/debug/query")
-def conversation_request_debug_api(llm_request: LLMRequest) -> LLMResponse:
-    """Handle requests for the base LLM completion endpoint.
-
-    Args:
-        llm_request: The request containing a query.
-
-    Returns:
-        Response containing the processed information.
-    """
-    conversation_id = retrieve_conversation_id(llm_request)
-    logger.info(f"{conversation_id} Incoming request: {llm_request.query}")
-
-    response = generate_bare_response(conversation_id, llm_request)
-
-    return LLMResponse(
-        conversation_id=conversation_id,
-        response=response,
-        referenced_documents=[],
-        truncated=False,
-    )
-
-
->>>>>>> 94892fe8
 def generate_bare_response(conversation_id: str, llm_request: LLMRequest) -> str:
     """Generate bare response without validation not using conversation history."""
     bare_llm = LLMLoader(
