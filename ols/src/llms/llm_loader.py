"""LLM backend libraries loader."""

import logging
from typing import Optional

from langchain.llms.base import LLM

from ols.app.models.config import LLMProviders, ProviderConfig
from ols.src.llms.providers.registry import LLMProvidersRegistry
from ols.utils.config import ConfigManager

logger = logging.getLogger(__name__)


class LLMConfigurationError(Exception):
    """LLM configuration is wrong."""


class UnknownProviderError(LLMConfigurationError):
    """No configuration for provider."""


class UnsupportedProviderError(LLMConfigurationError):
    """Provider is not supported."""


class ModelConfigMissingError(LLMConfigurationError):
    """No configuration exists for the requested model name."""


def _resolve_provider_config(
    provider: str, model: str, providers_config: LLMProviders
) -> ProviderConfig:
    """Ensure the provided inputs (provider/model) are valid in config.

    Return respective provider configuration.
    """
    if provider not in providers_config.providers:
        raise UnknownProviderError(
            f"Provider '{provider}' is not a valid provider. "
            f"Valid providers are: {list(providers_config.providers.keys())}"
        )

    provider_config = providers_config.providers.get(provider)

    if model not in provider_config.models:
        raise ModelConfigMissingError(
            f"Model '{model}' is not a valid model for provider '{provider}'. "
            f"Valid models are: {list(provider_config.models.keys())}"
        )

    return provider_config  # type: ignore [return-value]


def load_llm(provider: str, model: str, llm_params: Optional[dict] = None) -> LLM:
    """Load LLM according to input provider and model.

    Args:
        provider: The provider name.
        model: The model name.
        llm_params: The optional LLM parameters.

    Raises:
        LLMConfigurationError: If the whole provider configuration is missing.
        UnsupportedProviderError: If the provider is not supported (implemented).
        UnknownProviderError: If the provider is not known.
        ModelConfigMissingError: If the model configuration is missing.

    Example:
        ```python
        # using the class and overriding specific parameters
        llm_params = {'temperature': 0.02, 'top_p': 0.95}

        bare_llm = load_llm(provider="openai", model="gpt-3.5-turbo", llm_params=llm_params).llm
        llm_chain = LLMChain(llm=bare_llm, prompt=prompt)
        ```
    """
<<<<<<< HEAD
    config_manager = ConfigManager()
    providers_config = config_manager.get_config().llm_providers
=======
    providers_config = config.config.llm_providers
    if providers_config is None:
        raise LLMConfigurationError("Providers configuration missing in olsconfig.yaml")
>>>>>>> 907ed2b9
    llm_providers_reg = LLMProvidersRegistry

    provider_config = _resolve_provider_config(provider, model, providers_config)
    if provider_config.type not in llm_providers_reg.llm_providers:
        raise UnsupportedProviderError(
            f"Unsupported LLM provider type '{provider_config.type}'."
        )

    logger.debug(f"loading LLM '{model}' from '{provider}'")

    llm_provider = llm_providers_reg.llm_providers[provider_config.type]
    return llm_provider(model, provider_config, llm_params or {}).load()<|MERGE_RESOLUTION|>--- conflicted
+++ resolved
@@ -75,14 +75,10 @@
         llm_chain = LLMChain(llm=bare_llm, prompt=prompt)
         ```
     """
-<<<<<<< HEAD
     config_manager = ConfigManager()
     providers_config = config_manager.get_config().llm_providers
-=======
-    providers_config = config.config.llm_providers
     if providers_config is None:
         raise LLMConfigurationError("Providers configuration missing in olsconfig.yaml")
->>>>>>> 907ed2b9
     llm_providers_reg = LLMProvidersRegistry
 
     provider_config = _resolve_provider_config(provider, model, providers_config)
